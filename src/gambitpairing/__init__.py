--- conflicted
+++ resolved
@@ -1,8 +1,3 @@
 APP_NAME = "Gambit Pairing"
-<<<<<<< HEAD
-APP_VERSION = "0.6.2 (alpha)"
-__version__ = APP_VERSION[0:4]  # for __version__ strip (alpha)
-=======
 APP_VERSION = "0.6.4 (alpha)"
-__version__ = APP_VERSION
->>>>>>> 5d191cd3
+__version__ = APP_VERSION